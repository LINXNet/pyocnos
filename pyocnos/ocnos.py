"""
Class to communicate with devices running OcNOS operating system
"""
import logging
# todo: Remove this once Ipinfusion have fix issue on as5812 switches for timeout
from time import sleep
import os
from binascii import hexlify

import lxml
from future.utils import raise_from
from ncclient import NCClientError
from ncclient import manager
import paramiko

from pyocnos.diff.xml_diff import XmlDiff
from pyocnos.input import query_yes_no
from pyocnos.exceptions import OCNOSCandidateConfigInvalidError
from pyocnos.exceptions import OCNOSCandidateConfigNotInServerCapabilitiesError
from pyocnos.exceptions import OCNOSCandidateConfigNotLoadedError
from pyocnos.exceptions import OCNOSConnectionError
from pyocnos.exceptions import OCNOSLoadCandidateConfigFileReadError
from pyocnos.exceptions import OCNOSNoCandidateConfigError
from pyocnos.exceptions import OCNOSUnOpenedConnectionError
from pyocnos.exceptions import OCNOSUnableToRetrieveConfigError


<<<<<<< HEAD
def unknown_host_cb(host, fingerprint):
    """
    Called when there is an unknown host fingerprint
    :param host:
    :type host: str
    :param fingerprint:
    :type fingerprint: str
    :return: Accept the fingerprint?
    :rtype: bool
    """
    return query_yes_no('Unknown fingerprint of host %s.\n'
                        'The fingerprint is %s\n'
                        'Do you wish to continue with the connection?'
                        % (host, fingerprint))
=======
class PromptPolicy(paramiko.MissingHostKeyPolicy):
    # pylint: disable=too-few-public-methods
    """
    Policy for prompting the user to add the host to known hosts.

    Snippets taken from paramiko.AutoAddPolicy, paramiko.RejectPolicy
    """
    def missing_host_key(self, client, hostname, key):
        # pylint: disable=protected-access
        key_name = key.get_name()
        fingerprint = hexlify(key.get_fingerprint())

        accept = query_yes_no('Unknown fingerprint of host %s.\n'
                              'The %s fingerprint is %s.\n'
                              'Do you wish to continue with the connection?'
                              % (hostname, key_name, fingerprint))
        if not accept:
            client._log(
                logging.DEBUG,
                "Rejecting {} host key for {}: {}".format(
                    key_name, hostname, fingerprint
                ),
            )
            raise paramiko.SSHException(
                "Server {!r} not found in known_hosts".format(hostname)
            )

        client._host_keys.add(hostname, key_name, key)
        if client._host_keys_filename is not None:
            client.save_host_keys(client._host_keys_filename)
        client._log(
            logging.DEBUG,
            "Adding {} host key for {}: {}".format(
                key_name, hostname, fingerprint
            ),
        )


def get_unknown_host_cb(ocnos):
    """
    Wrapper to return real callback so as ocnos properties can be accessed
    :param ocnos:
    :type ocnos: OCNOS
    """
    def unknown_host_cb(host, fingerprint):
        """
        Called when there is an unknown host fingerprint
        :param host:
        :type host: str
        :param fingerprint:
        :type fingerprint: str
        :return: Accept the fingerprint?
        :rtype: bool
        """
        with paramiko.SSHClient() as ssh_client:
            keys_path = os.path.expanduser("~/.ssh/known_hosts")
            ssh_client.load_host_keys(keys_path)
            ssh_client.set_missing_host_key_policy(PromptPolicy)
            try:
                ssh_client.connect(host, username=ocnos.username,
                                   password=ocnos.password,
                                   port=ocnos.port,
                                   look_for_keys=False)
                ssh_client.close()
            except paramiko.SSHException:
                return False
        return True
    return unknown_host_cb
>>>>>>> d5533b67


class OCNOS(object):
    # pylint: disable=too-many-instance-attributes
    """
    Class to instantiate a OcNOS device
    """

    def __init__(self, hostname, username, password, timeout=60, port=830):
        # pylint: disable=too-many-arguments
        """
        OCNOS device constructor.
        Args:
            hostname: (str) IP or FQDN of the target device
            username: (str) Username
            password: (str) Password
            timeout: (int) Timeout (default: 60 sec)
            port: (int) Port (default: 830)
        """
        self.hostname = hostname
        self.username = username
        self.password = password
        self.timeout = timeout
        self.port = port

        self._connection = None
        self._candidate_config = None
        self.log = logging.getLogger(__name__)

    def __enter__(self):
        """
        Context manager enter open connection
        Returns: OCNOS

        """
        self.open()
        return self

    def __exit__(self, exc_type, exc_val, exc_tb):

        """
        Context manager enter exit connection
        Args:
            exc_type:
            exc_val:
            exc_tb:

        Returns: None

        """
        self.close()

    def open(self):
        """
        Open a connection to an OcNOS running device using SSH.

        Returns: None
        Raises: OCNOSConnectionError
        """

        try:
            self._connection = manager.connect(
                host=self.hostname,
                port=self.port,
                username=self.username,
                password=self.password,
                timeout=self.timeout,
                look_for_keys=False,
<<<<<<< HEAD
                unknown_host_cb=unknown_host_cb
=======
                unknown_host_cb=get_unknown_host_cb(self)
>>>>>>> d5533b67
            )
            # todo: Remove this once Ipinfusion have fix issue on as5812 switches for timeout
            sleep(2)
        except NCClientError as ncclient_exception:
            self.log.error('Error', exc_info=True)
            raise_from(
                OCNOSConnectionError('Unable to open ssh connection.'),
                ncclient_exception
            )
        else:
            self.log.info(
                "Connected to '%s' for user '%s'.",
                self.hostname,
                self.username
            )

    def close(self):
        """
        Close the SSH connection to the OcNOS running device.

        Returns: None
        Raises: OCNOSConnectionError

        """
        if self._connection:
            try:
                self._connection.close_session()
            except NCClientError as ncclient_exception:
                self.log.error('error', exc_info=True)
                raise_from(
                    OCNOSConnectionError(
                        'Unable to close ssh connection.'
                    ),
                    ncclient_exception
                )
            else:
                self.log.info(
                    "Connection closed to '%s' for user '%s'.",
                    self.hostname,
                    self.username
                )
                self._connection = None

    def is_alive(self):
        """
        Check if the SSH connection is still alive.

        Returns: Boolean

        """
        return self._connection.connected if self._connection else False

    def load_candidate_config(self, filename=None, config=None):
        """
        Load candidate_config from a string or file like object
        Args:
            filename: Path to the file containing the desired
                          configuration. Default: None.
            config: String containing the desired configuration.
                          Default: None.

        Returns: None
        Raises: OCNOSLoadCandidateConfigError,
         OCNOSLoadCandidateConfigFileReadError

        """
        if filename is None and config is None:
            raise OCNOSNoCandidateConfigError
        elif filename:
            try:
                self._candidate_config = lxml.etree.parse(filename).getroot()
            except IOError as io_error:
                raise_from(OCNOSLoadCandidateConfigFileReadError, io_error)
        else:
            self._candidate_config = lxml.etree.fromstring(config)
        self._candidate_config.tag = 'config'
        self.log.info('candidate_config loaded')

    def commit_config(self):
        """
        Commit the loaded candidate config
        Returns: None
        Raises: OCNOSUnOpenedConnectionError
            OCNOSCandidateConfigNotLoadedError
            OCNOSCandidateConfigNotInServerCapabilitiesError
            OCNOSCandidateConfigInvalidError
        """
        if self._candidate_config is None:
            self.log.error('Error: Candidate config not loaded')
            raise OCNOSCandidateConfigNotLoadedError

        if not self._connection:
            self.log.error('Error: no open connection', exc_info=True)
            raise OCNOSUnOpenedConnectionError

        if ':candidate' not in self._connection.server_capabilities:
            raise OCNOSCandidateConfigNotInServerCapabilitiesError

        # discard old candidate config
        # lock the current candidate config
        # edit it
        # commit will replace the running one with candidate

        self._connection.discard_changes()
        with self._connection.locked(target='candidate'):
            try:
                self._connection.edit_config(
                    target='candidate',
                    config=self._candidate_config,
                    test_option='test-then-set',
                    default_operation='replace'
                )
            except NCClientError as ncclient_exception:
                self.log.error('error', exc_info=True)
                raise_from(
                    OCNOSCandidateConfigInvalidError,
                    ncclient_exception
                )
            self._connection.commit()
        self._connection.copy_config(source='running', target='startup')

    def compare_config(self):
        """
        Diff on the running and candidate config
        Returns: List
        Raises: OCNOSCandidateConfigNotLoadedError
            OCNOSUnOpenedConnectionError

        """
        if self._candidate_config is None:
            self.log.error('Error: Candidate config not loaded')
            raise OCNOSCandidateConfigNotLoadedError

        if not self._connection:
            self.log.error('Error: no open connection', exc_info=True)
            raise OCNOSUnOpenedConnectionError

        xml_diff = XmlDiff(self._get_config_from_device('running'), lxml.etree.tostring(self._candidate_config))
        return xml_diff.get_diff_string()

    def _get_config_from_device(self, config_name):
        """
        Get config from device depending on config name
        Args:
            config_name: (String) e.g. running or startup

        Returns: (String) xml string representing the config
        Raises: OCNOSUnOpenedConnectionError,
         OCNOSUnableToRetrieveConfigError

        """
        if self._connection:
            try:
                config = self._connection.get_config(source=config_name).data_xml
            except NCClientError as ncclient_exception:
                self.log.error('Error', exc_info=True)
                raise_from(
                    OCNOSUnableToRetrieveConfigError,
                    ncclient_exception
                )
            else:
                running_config = lxml.etree.fromstring(config.encode())
                running_config.tag = 'config'
                return lxml.etree.tostring(running_config, encoding='UTF-8', pretty_print=True)
        else:
            self.log.error('Error', exc_info=True)
            raise OCNOSUnOpenedConnectionError

    def get_config(self, retrieve='all'):
        """
        Get all or a specific config
        Args:
            retrieve: (String) could be all or one of startup, running,
              or candidate

        Returns: Dict

        """
        return {
            'startup': self._get_config_from_device('startup') if retrieve in ('startup', 'all') else '',
            'running': self._get_config_from_device('running') if retrieve in ('running', 'all') else '',
            'candidate': self._get_config_from_device('candidate') if retrieve in ('candidate', 'all') else ''
        }

    def discard_config(self):
        """
        Clear previously loaded candidate_config without committing it.

        Returns: None
        """

        self._candidate_config = None
        self.log.info("candidate_config discarded")<|MERGE_RESOLUTION|>--- conflicted
+++ resolved
@@ -25,22 +25,6 @@
 from pyocnos.exceptions import OCNOSUnableToRetrieveConfigError
 
 
-<<<<<<< HEAD
-def unknown_host_cb(host, fingerprint):
-    """
-    Called when there is an unknown host fingerprint
-    :param host:
-    :type host: str
-    :param fingerprint:
-    :type fingerprint: str
-    :return: Accept the fingerprint?
-    :rtype: bool
-    """
-    return query_yes_no('Unknown fingerprint of host %s.\n'
-                        'The fingerprint is %s\n'
-                        'Do you wish to continue with the connection?'
-                        % (host, fingerprint))
-=======
 class PromptPolicy(paramiko.MissingHostKeyPolicy):
     # pylint: disable=too-few-public-methods
     """
@@ -109,7 +93,6 @@
                 return False
         return True
     return unknown_host_cb
->>>>>>> d5533b67
 
 
 class OCNOS(object):
@@ -178,11 +161,7 @@
                 password=self.password,
                 timeout=self.timeout,
                 look_for_keys=False,
-<<<<<<< HEAD
-                unknown_host_cb=unknown_host_cb
-=======
                 unknown_host_cb=get_unknown_host_cb(self)
->>>>>>> d5533b67
             )
             # todo: Remove this once Ipinfusion have fix issue on as5812 switches for timeout
             sleep(2)
